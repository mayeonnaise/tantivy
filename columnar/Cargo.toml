[package]
name = "tantivy-columnar"
version = "0.1.0"
edition = "2021"
license = "MIT"

[dependencies]
itertools = "0.10.5"
log = "0.4.17"
fnv = "1.0.7"
fastdivide = "0.4.0"
rand = { version = "0.8.5", optional = true }
measure_time = { version = "0.8.2", optional = true }
prettytable-rs = { version = "0.10.0", optional = true }

stacker = { path = "../stacker", package="tantivy-stacker"}
sstable = { path = "../sstable", package = "tantivy-sstable" }
common = { path = "../common", package = "tantivy-common" }
tantivy-bitpacker = { version= "0.3", path = "../bitpacker/" }

[dev-dependencies]
<<<<<<< HEAD
proptest = "1"
more-asserts = "0.3.0"
rand = "0.8.3"
=======
proptest = "1.0.0"
more-asserts = "0.3.1"
rand = "0.8.5"
>>>>>>> 0f207879

[features]
unstable = []<|MERGE_RESOLUTION|>--- conflicted
+++ resolved
@@ -19,15 +19,9 @@
 tantivy-bitpacker = { version= "0.3", path = "../bitpacker/" }
 
 [dev-dependencies]
-<<<<<<< HEAD
 proptest = "1"
-more-asserts = "0.3.0"
-rand = "0.8.3"
-=======
-proptest = "1.0.0"
 more-asserts = "0.3.1"
 rand = "0.8.5"
->>>>>>> 0f207879
 
 [features]
 unstable = []